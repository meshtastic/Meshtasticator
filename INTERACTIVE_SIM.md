--- conflicted
+++ resolved
@@ -3,14 +3,9 @@
 The Python script *interactiveSim.py* uses the [Linux native application of Meshtastic](https://meshtastic.org/docs/software/other/docker) in order to simulate multiple instances of the device software. They will communicate using TCP via this script as if they did using their LoRa chip. The simulator will forward a message from the sender to all nodes that can hear it, based on their simulated positions and the pathloss model used (see [the README](README.md)). Collisions of packets are not (yet) simulated.  
 
 ## Usage
-<<<<<<< HEAD
-The script requires the [Meshtastic API](https://meshtastic.org/docs/software/python/python-installation) version >=1.3.37. 
-The Python script should be run as follows: 
-=======
 Please `git clone` or download this repository, navigate to the Meshtasticator folder (optionally create a virtual environment) and install the necessary requirements using: 
 ```pip install -r requirements.txt```.
 The Interactive Simulator should be run as follows: 
->>>>>>> adc466bb
 
 ```python3 interactiveSim.py <nrNodes> [--p <full-path-to-program>]```,
 
